--- conflicted
+++ resolved
@@ -3,20 +3,6 @@
 
 // SECURITY: Only use server-side environment variables - NEVER expose tokens to client
 function getShopifyConfig() {
-<<<<<<< HEAD
-  const env = getServerEnv();
-  const tok = env.SHOPIFY_ACCESS_TOKEN ?? env.SHOPIFY_TOKEN;
-  if (!tok) {
-    throw new Error(
-      "Shopify access token is missing. Provide SHOPIFY_ACCESS_TOKEN or SHOPIFY_TOKEN."
-    );
-  }
-  return {
-    shopDomain: env.SHOPIFY_SHOP,
-    accessToken: tok,
-    shopName: env.SHOPIFY_SHOP_NAME,
-  };
-=======
 	const env = getServerEnv();
 	const tok = env.SHOPIFY_ACCESS_TOKEN ?? env.SHOPIFY_TOKEN;
 	if (!tok || !env.SHOPIFY_SHOP || !env.SHOPIFY_SHOP_NAME) {
@@ -29,7 +15,6 @@
 		accessToken: tok,
 		shopName: env.SHOPIFY_SHOP_NAME,
 	};
->>>>>>> ae45d024
 }
 
 // Lazily initialize the Shopify Admin API client to avoid import-time env validation
@@ -52,16 +37,11 @@
 
 // Helper function to get shop domain without protocol
 export const getShopDomain = () => {
-<<<<<<< HEAD
-  const domain = _shopDomain ?? getShopifyConfig().shopDomain;
-  return domain.replace(/^https?:\/\//, "").replace(/\/$/, "");
-=======
 	const domain = _shopDomain ?? getShopifyConfig().shopDomain;
 	if (!domain) {
 		throw new Error("Shop domain not configured");
 	}
 	return domain.replace(/^https?:\/\//, "").replace(/\/$/, "");
->>>>>>> ae45d024
 };
 
 // Helper function to get access token
