--- conflicted
+++ resolved
@@ -1,43 +1,8 @@
 import type { Review } from "@/lib/types";
 
 export const CUSTOMER_REVIEWS: Review[] = [
-<<<<<<< HEAD
-  {
-    id: 1,
-    name: "Sarah Elfekri",
-    rating: 5,
-    comment:
-      "Absolutely love my purchase! The quality exceeded my expectations and shipping was super fast.",
-    date: "2024-01-15",
-    verified: true,
-    avatar:
-      "https://images.unsplash.com/photo-1494790108755-2616b612b786?w=100&h=100&fit=crop&crop=face",
-  },
-  {
-    id: 2,
-    name: "Mike Chen",
-    rating: 5,
-    comment:
-      "Great customer service and top-notch products. Will definitely shop here again!",
-    date: "2024-01-12",
-    verified: true,
-    avatar:
-      "https://images.unsplash.com/photo-1507003211169-0a1dd7228f2d?w=100&h=100&fit=crop&crop=face",
-  },
-  {
-    id: 3,
-    name: "Emma Davis",
-    rating: 4,
-    comment:
-      "Beautiful products and fast delivery. The packaging was also very eco-friendly.",
-    date: "2024-01-10",
-    verified: true,
-    avatar:
-      "https://images.unsplash.com/photo-1438761681033-6461ffad8d80?w=100&h=100&fit=crop&crop=face",
-  },
-=======
 	{
-		id: 1,
+		id: 9110005,
 		name: "Sarah ElFikri",
 		rating: 5,
 		comment:
@@ -48,7 +13,7 @@
 			"https://images.unsplash.com/photo-1580489944761-15a19d654956?w=100&h=100&fit=crop&crop=face",
 	},
 	{
-		id: 2,
+		id: 9110007,
 		name: "Mike Chen",
 		rating: 5,
 		comment:
@@ -59,7 +24,7 @@
 			"https://images.unsplash.com/photo-1507003211169-0a1dd7228f2d?w=100&h=100&fit=crop&crop=face",
 	},
 	{
-		id: 3,
+		id: 9110010,
 		name: "Emma Davis",
 		rating: 4,
 		comment:
@@ -69,5 +34,4 @@
 		avatar:
 			"https://images.unsplash.com/photo-1438761681033-6461ffad8d80?w=100&h=100&fit=crop&crop=face",
 	},
->>>>>>> 095b772b
 ];